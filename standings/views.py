--- conflicted
+++ resolved
@@ -2,11 +2,8 @@
 from tournaments.models import Round
 from results.models import TeamScore, SpeakerScore, BallotSubmission
 from motions.models import Motion
-<<<<<<< HEAD
 from .teams import TeamStandingsGenerator, TEAM_STANDING_METRICS_PRESETS
-=======
 from django.db.models import Count
->>>>>>> f682843a
 
 from utils.views import *
 
@@ -161,49 +158,18 @@
         print(e)
     return ts
 
-<<<<<<< HEAD
-=======
-
-@admin_required
-@round_view
-def team_standings(request, round):
-    teams = Team.objects.ranked_standings(round)
-    rounds = round.tournament.prelim_rounds(until=round).order_by('seq')
-    team_scores = list(TeamScore.objects.select_related(
-        'debate_team__team', 'debate_team__debate__round').filter(
-            ballot_submission__confirmed=True))
-
-    for team in teams:
-        team.results_in = round.stage != Round.STAGE_PRELIMINARY or get_round_result(
-            team, team_scores, round) is not None
-        team.round_results = [get_round_result(team, team_scores, r)
-                              for r in rounds]
-        team.wins = [ts.win for ts in team.round_results if ts].count(True)
-        team.points = sum([ts.points for ts in team.round_results if ts])
-        if round.tournament.pref('show_avg_margin'):
-            try:
-                margins = []
-                for ts in team.round_results:
-                    if ts:
-                        if ts.get_margin is not None:
-                            margins.append(ts.get_margin)
->>>>>>> f682843a
+
 
 class BaseTeamStandingsView(RoundMixin, ContextMixin, View):
 
     template_name = 'teams.html'
 
-<<<<<<< HEAD
     def get_context_data(self, **kwargs):
         if 'show_ballots' not in kwargs:
             kwargs['show_ballots'] = self.show_ballots()
         if 'round' not in kwargs:
             kwargs['round'] = self.get_round()
         return super(BaseTeamStandingsView, self).get_context_data(**kwargs)
-=======
-    return render(request, 'teams.html', dict(teams=teams, rounds=rounds,
-                  show_ballots=False, metrics=metrics))
->>>>>>> f682843a
 
     def show_ballots(self):
         return False
@@ -212,7 +178,6 @@
         tournament = self.get_tournament()
         round = self.get_round()
 
-<<<<<<< HEAD
         teams = Team.objects.teams_for_standings(round)
         metrics = TEAM_STANDING_METRICS_PRESETS[tournament.pref('team_standings_rule')]
         generator = TeamStandingsGenerator(metrics, self.rankings)
@@ -235,25 +200,6 @@
 
 class DivisionStandingsView(SuperuserRequiredMixin, BaseTeamStandingsView):
     rankings = ('rank', 'division')
-=======
-    rounds = round.tournament.prelim_rounds(until=round).order_by('seq')
-    team_scores = list(TeamScore.objects.select_related(
-        'debate_team__team', 'debate_team__debate__round').filter(
-            ballot_submission__confirmed=True))
-
-    for team in teams:
-        team.round_results = [get_round_result(team, team_scores, r)
-                              for r in rounds]
-        team.wins = [ts.win for ts in team.round_results if ts].count(True)
-        team.points = sum([ts.points for ts in team.round_results if ts])
-        if round.tournament.pref('show_avg_margin'):
-            try:
-                margins = []
-                for ts in team.round_results:
-                    if ts:
-                        if ts.get_margin is not None:
-                            margins.append(ts.get_margin)
->>>>>>> f682843a
 
 
 class PublicTabMixin(PublicTournamentPageMixin):
@@ -337,46 +283,6 @@
     return render(request, 'public_reply_tab.html', dict(speakers=speakers,
             rounds=rounds, round=round))
 
-<<<<<<< HEAD
-=======
-
-@cache_page(settings.TAB_PAGES_CACHE_TIMEOUT)
-@public_optional_tournament_view('tab_released')
-def public_team_tab(request, t):
-    print("Generating public team tab")
-    round = t.current_round
-    teams = Team.objects.ranked_standings(round)
-    rounds = t.prelim_rounds(until=round).order_by('seq')
-    team_scores = list(TeamScore.objects.select_related(
-        'debate_team__team', 'debate_team__debate__round').filter(
-            ballot_submission__confirmed=True))
-
-    for team in teams:
-        team.results_in = True  # always
-        team.round_results = [get_round_result(team, r) for r in rounds]
-        team.wins = [ts.win for ts in team.round_results if ts].count(True)
-        team.points = sum([ts.points for ts in team.round_results if ts])
-        if round.tournament.pref('show_avg_margin'):
-            try:
-                margins = []
-                for ts in team.round_results:
-                    if ts:
-                        if ts.get_margin is not None:
-                            margins.append(ts.get_margin)
-
-                team.avg_margin = sum(margins) / len(margins)
-            except ZeroDivisionError:
-                team.avg_margin = None
-
-    show_ballots = round.tournament.pref('ballots_released')
-    metrics = relevant_team_standings_metrics(round.tournament)
-
-    return render(request, 'public_team_tab.html', dict(teams=teams,
-                    show_ballots=show_ballots,
-                    metrics=metrics))
-
-
->>>>>>> f682843a
 @cache_page(settings.TAB_PAGES_CACHE_TIMEOUT)
 @public_optional_tournament_view('motion_tab_released')
 def public_motions_tab(request, t):
