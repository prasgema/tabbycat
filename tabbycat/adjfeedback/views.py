--- conflicted
+++ resolved
@@ -16,12 +16,8 @@
 
 from utils.misc import reverse_tournament
 from utils.mixins import CacheMixin, JsonDataResponseView, SingleObjectByRandomisedUrlMixin, SingleObjectFromTournamentMixin
-<<<<<<< HEAD
 from utils.mixins import PostOnlyRedirectView, SuperuserOrTabroomAssistantTemplateResponseMixin, SuperuserRequiredMixin, VueTableMixin
-=======
-from utils.mixins import HeadlessTemplateView, PostOnlyRedirectView, SuperuserOrTabroomAssistantTemplateResponseMixin, SuperuserRequiredMixin, VueTableMixin
 from utils.tables import TabbycatTableBuilder
->>>>>>> 65902600
 from utils.urlkeys import populate_url_keys
 
 from .models import AdjudicatorFeedback, AdjudicatorTestScoreHistory
@@ -61,94 +57,13 @@
         adjudicators = get_feedback_overview(t, self.get_adjudicators())
         table = FeedbackTableBuilder(view=self, sort_key="")
 
-<<<<<<< HEAD
-        feedback_data = []
-        for adj in adjudicators:
-            ddict = []
-            ddict.extend(self.adj_cells(adj, t, hide_institution=True))
-            ddict[0]['cell']['subtext'] = adj.institution.code
-
-            if t.pref('show_unaccredited'):
-                ddict.append({
-                    'head': {'key': 'N', 'icon': 'glyphicon-leaf', 'tooltip': 'Novice Status'},
-                    'cell': {'icon': 'glyphicon-ok' if adj.novice else ''}
-                })
-
-            checkbox = '<input type="checkbox" adj_id=%s' % adj.id
-            checkbox += ' checked >' if adj.breaking else '>'
-            ddict.append({
-                'head': {'key': 'B', 'icon': 'glyphicon-star', 'tooltip': 'Whether the adj is marked as breaking (click to mark)'},
-                'cell': {'text': checkbox, 'sort': adj.breaking, 'class': 'double-height toggle_breaking_status'}
-            })
-
-            current_score = str(self.format_cell_number(adj.feedback_score, dp=1)) if adj.feedback_score else 'N/A'
-            ddict.append({
-                'head': {'key': 'Score', 'icon': 'glyphicon-signal', 'tooltip': 'Current weighted score'},
-                'cell': {'text': '<strong>%s</strong>' % current_score, 'tooltip': 'Current weighted average of all feedback', 'class': 'double-height'}
-            })
-
-            ddict.append({
-                'head': {
-                    'key': 'Test', 'icon': 'glyphicon-scale', 'tooltip': 'Test Score Result'
-                },
-                'cell': {
-                    'text': self.format_cell_number(adj.score, dp=1),
-                    'modal': adj.id,
-                    'class': 'edit-test-score double-height',
-                    'tooltip': 'Click to edit test score'
-                }
-            })
-
-            ddict.append({
-                'head': {
-                    'key': 'Feedback',
-                    'text': 'Feedback as <span class="position-display chair">&nbsp;Chair&nbsp;</span>' +
-                    ' <span class="position-display panellist">&nbsp;Panellist&nbsp;</span>' +
-                    ' <span class="position-display trainee">&nbsp;Trainee&nbsp;</span>'
-                },
-                'cell': {
-                    'data': adj.feedback_data,
-                    'component': 'feedback-trend',
-                    'min-score': t.pref('adj_min_score'),
-                    'max-score': t.pref('adj_max_score'),
-                    'round-seq': t.current_round.seq,
-                }
-            })
-
-            ddict.append({
-                'head': {'key': 'VF', 'icon': 'glyphicon-question-sign'},
-                'cell': {'text': 'View<br>Feedback',
-                         'class': 'view-feedback',
-                         'link': reverse_tournament('adjfeedback-view-on-adjudicator', t, kwargs={'pk': adj.pk})}
-            })
-            # TODO
-            if t.pref('enable_adj_notes'):
-                ddict.append({
-                    'head': {'key': 'NO', 'icon': 'glyphicon-list-alt'},
-                    'cell': {'text': 'Edit<br>Note', 'class': 'edit-note', 'modal': str(adj.id) + '===' + str(adj.notes)}
-                })
-            # TODO: adj checkbox
-            ddict.append({
-                'head': {'key': 'DD', 'icon': 'glyphicon-eye-open', 'tooltip': 'Debates adjudicated'},
-                'cell': {'text': adj.debates, 'class': 'double-height'}
-            })
-            ddict.append({
-                'head': {'key': 'DD', 'icon': 'glyphicon-resize-full', 'tooltip': 'Average Margin (top) and Average Score (bottom)'},
-                'cell': {'text': "%s<br>%s" % (self.format_cell_number(adj.avg_margin, dp=1), self.format_cell_number(adj.avg_score, dp=1))}
-            })
-
-            feedback_data.append(ddict)
-
-        return feedback_data
-=======
-        table.add_adjudicator_columns(adjudicators, hide_institution=True)
+        table.add_adjudicator_columns(adjudicators, hide_institution=True, subtext='institution')
         table.add_breaking_checkbox(adjudicators)
         table.add_score_columns(adjudicators)
         table.add_feedback_graphs(adjudicators)
         table.add_feedback_link_columns(adjudicators)
         table.add_feedback_misc_columns(adjudicators)
         return table
->>>>>>> 65902600
 
 
 class FeedbackByTargetView(LoginRequiredMixin, TournamentMixin, VueTableMixin):
