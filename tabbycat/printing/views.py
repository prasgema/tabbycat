import json

from django.contrib import messages
from django.views.generic.base import TemplateView

from adjfeedback.models import AdjudicatorFeedbackQuestion
from adjfeedback.utils import expected_feedback_targets
from draw.models import Debate
from participants.models import Adjudicator
from tournaments.mixins import RoundMixin, TournamentMixin
from tournaments.models import Tournament
from tournaments.utils import get_position_name
from utils.mixins import SuperuserRequiredMixin
from venues.models import Venue, VenueCategory


class MasterSheetsListView(SuperuserRequiredMixin, RoundMixin, TemplateView):
    template_name = 'division_sheets_list.html'

    def get_context_data(self, **kwargs):
        kwargs['standings'] = VenueCategory.objects.all()
        kwargs['venue_categories'] = VenueCategory.objects.all()
        return super().get_context_data(**kwargs)


class MasterSheetsView(SuperuserRequiredMixin, RoundMixin, TemplateView):
    template_name = 'master_sheets_view.html'

    def get_context_data(self, **kwargs):
        venue_category_id = self.kwargs['venue_category_id']
        base_venue_category = VenueCategory.objects.get(id=venue_category_id)
        active_tournaments = Tournament.objects.filter(active=True)
        for tournament in list(active_tournaments):
            tournament.debates = Debate.objects.select_related(
                'division', 'division__venue_category', 'round',
                'round__tournament').filter(
<<<<<<< HEAD
                    # All Debates, with a matching round, at the same venue group name
                    round__seq=self.get_round().seq,
=======
                    # All Debates, with a matching round, at the same venue category name
                    round__seq=round.seq,
>>>>>>> 0e38f7f7
                    round__tournament=tournament,
                    # Hack - remove when venue category are unified
                    division__venue_category__short_name=base_venue_category.name
            ).order_by('round', 'division__venue_category__short_name', 'division')

        kwargs['base_venue_category'] = base_venue_category
        kwargs['active_tournaments'] = active_tournaments
        return super().get_context_data(**kwargs)


class RoomSheetsView(SuperuserRequiredMixin, RoundMixin, TemplateView):
    template_name = 'room_sheets_view.html'

    def get_context_data(self, **kwargs):
        venue_category_id = self.kwargs['venue_category_id']
        base_venue_category = VenueCategory.objects.get(id=venue_category_id)
        venues = Venue.objects.filter(category=base_venue_category)

        for venue in venues:
            venue.debates = Debate.objects.filter(
<<<<<<< HEAD
                # All Debates, with a matching round, at the same venue group name
                round__seq=self.get_round().seq, venue=venue
=======
                # All Debates, with a matching round, at the same venue category name
                round__seq=round.seq,
                venue=venue
>>>>>>> 0e38f7f7
            ).select_related('round__tournament').order_by('round__tournament__seq')

        kwargs['base_venue_category'] = base_venue_category
        kwargs['venues'] = venues
        return super().get_context_data(**kwargs)


class PrintFeedbackFormsView(RoundMixin, SuperuserRequiredMixin, TemplateView):

    template_name = 'feedback_list.html'

    def has_team_questions(self):
        return AdjudicatorFeedbackQuestion.objects.filter(
            tournament=self.get_round().tournament, from_team=True).exists()

    def has_adj_questions(self):
        return AdjudicatorFeedbackQuestion.objects.filter(
            tournament=self.get_round().tournament, from_adj=True).exists()

    def question_to_json(self, question):
        qdict = {
            'text': question.text,
            'seq': question.seq,
            'type': question.answer_type,
            'required': json.dumps(question.answer_type),
            'from_team': json.dumps(question.from_team),
            'from_adj': json.dumps(question.from_adj),
        }
        if question.choices:
            qdict['choice_options'] = question.choices.split(AdjudicatorFeedbackQuestion.CHOICE_SEPARATOR)
        elif question.min_value is not None and question.max_value is not None:
            qdict['choice_options'] = question.choices_for_number_scale
        return qdict

    def add_defaults(self):
        t = self.get_tournament()
        default_questions = []

        if t.pref('feedback_introduction'):
            default_scale_info = AdjudicatorFeedbackQuestion(
                text=t.pref('feedback_introduction'), seq=0,
                answer_type='comment', # Custom type just for print display
                required=True, from_team=True, from_adj=True
            )
            default_questions.append(self.question_to_json(default_scale_info))

        default_scale_question = AdjudicatorFeedbackQuestion(
            text='Overall Score', seq=0,
            answer_type=AdjudicatorFeedbackQuestion.ANSWER_TYPE_INTEGER_SCALE,
            required=True, from_team=True, from_adj=True,
            min_value=t.pref('adj_min_score'),
            max_value=t.pref('adj_max_score')
        )
        default_questions.append(self.question_to_json(default_scale_question))

        return default_questions

    def questions_json_dict(self):
        questions = self.add_defaults()
        for question in self.get_round().tournament.adj_feedback_questions:
            questions.append(self.question_to_json(question))

        return questions

    def construct_info(self, venue, source, source_p, target, target_p):
        source_n = source.name if hasattr(source, 'name') else source.short_name
        return {
            'room': venue.display_name if venue else '',
            'authorInstitution': source.institution.code,
            'author': source_n, 'authorPosition': source_p,
            'target': target.name, 'targetPosition': target_p
        }

    def get_team_feedbacks(self, debate, team):
        if len(debate.adjudicators) is 0:
            return []

        team_paths = self.get_tournament().pref('feedback_from_teams')
        ballots = []

        if team_paths == 'orallist' and debate.adjudicators.chair:
            ballots.append(self.construct_info(debate.venue, team, "Team",
                                               debate.adjudicators.chair, ""))
        elif team_paths == 'all-adjs':
            for target in debate.debateadjudicator_set.all():
                ballots.append(self.construct_info(debate.venue, team, "Team",
                                                   target.adjudicator, ""))

        return ballots

    def get_adj_feedbacks(self, debate):
        adj_paths = self.get_tournament().pref('feedback_paths')
        ballots = []

        debateadjs = debate.debateadjudicator_set.all()
        for debateadj in debateadjs:
            sadj = debateadj.adjudicator
            spos = debate.adjudicators.get_position(sadj)
            targets = expected_feedback_targets(debateadj, feedback_paths=adj_paths, debate=debate)
            for tadj, tpos in targets:
                ballots.append(self.construct_info(debate.venue, sadj, spos, tadj, tpos))

        return ballots

    def get_context_data(self, **kwargs):
        kwargs['questions'] = self.questions_json_dict()
        kwargs['ballots'] = []

        draw = self.get_round().debate_set_with_prefetches(ordering=('venue__name',))

        message = ""
        if not self.has_team_questions():
            message += "No feedback questions have been added " + \
                       "for teams on adjudicators."
        if not self.has_adj_questions():
            message += "No feedback questions have been added " + \
                       "for adjudicators on adjudicators. "
        if message is not "":
            messages.warning(self.request, message + "Check the " +
                "documentation for information on how to add these.")

        for debate in draw:
            for team in debate.teams:
                kwargs['ballots'].extend(self.get_team_feedbacks(debate, team))

            kwargs['ballots'].extend(self.get_adj_feedbacks(debate))
            pass

        return super().get_context_data(**kwargs)


class PrintScoreSheetsView(RoundMixin, SuperuserRequiredMixin, TemplateView):

    template_name = 'scoresheet_list.html'

    def get_context_data(self, **kwargs):
        motions = self.get_round().motion_set.order_by('seq')
        tournament = self.get_tournament()

        kwargs['motions'] = [{'seq': m.seq, 'text': m.text} for m in motions]
        kwargs['positions'] = [get_position_name(tournament, "aff", "full").title(),
                               get_position_name(tournament, "neg", "full").title()]
        kwargs['ballots'] = []

        draw = self.get_round().debate_set_with_prefetches(ordering=('venue__name',))
        show_emoji = tournament.pref('show_emoji')

        for debate in draw:
            debate_info = {
                'room': debate.venue.display_name if debate.venue else '',
                'aff': debate.aff_team.short_name,
                'affEmoji': debate.aff_team.emoji if debate.aff_team.emoji and show_emoji else '',
                'affSpeakers': [s.name for s in debate.aff_team.speakers],
                'neg': debate.neg_team.short_name,
                'negEmoji': debate.neg_team.emoji if debate.neg_team.emoji and show_emoji else '',
                'negSpeakers': [s.name for s in debate.neg_team.speakers],
                'panel': []
            }
            for adj, position in debate.adjudicators.with_positions():
                debate_info['panel'].append({
                    'name': adj.name,
                    'institution': adj.institution.code,
                    'position': position
                })

            if len(debate_info['panel']) is 0:
                ballot_data = {
                    'author': "_______________________________________________",
                    'authorInstitution': "",
                    'authorPosition': "",
                }
                ballot_data.update(debate_info)  # Extend with debateInfo keys
                kwargs['ballots'].append(ballot_data)
            else:
                for adj in (a for a in debate_info['panel'] if a['position'] != "t"):
                    ballot_data = {
                        'author': adj['name'],
                        'authorInstitution': adj['institution'],
                        'authorPosition': adj['position'],
                    }
                    ballot_data.update(debate_info)  # Extend with debateInfo keys
                    kwargs['ballots'].append(ballot_data)

        return super().get_context_data(**kwargs)


class FeedbackURLsView(TournamentMixin, SuperuserRequiredMixin, TemplateView):

    template_name = 'feedback_url_sheets.html'

    def get_context_data(self, **kwargs):
        tournament = self.get_tournament()
        kwargs['teams'] = tournament.team_set.all().order_by('institution', 'reference')
        if not tournament.pref('share_adjs'):
            kwargs['adjs'] = tournament.adjudicator_set.all().order_by('name')
        else:
            kwargs['adjs'] = Adjudicator.objects.all().order_by('name')
        kwargs['exists'] = tournament.adjudicator_set.filter(url_key__isnull=False).exists() or \
            tournament.team_set.filter(url_key__isnull=False).exists()
        kwargs['tournament_slug'] = tournament.slug
        return super().get_context_data(**kwargs)<|MERGE_RESOLUTION|>--- conflicted
+++ resolved
@@ -34,13 +34,8 @@
             tournament.debates = Debate.objects.select_related(
                 'division', 'division__venue_category', 'round',
                 'round__tournament').filter(
-<<<<<<< HEAD
-                    # All Debates, with a matching round, at the same venue group name
+                    # All Debates, with a matching round, at the same venue category name
                     round__seq=self.get_round().seq,
-=======
-                    # All Debates, with a matching round, at the same venue category name
-                    round__seq=round.seq,
->>>>>>> 0e38f7f7
                     round__tournament=tournament,
                     # Hack - remove when venue category are unified
                     division__venue_category__short_name=base_venue_category.name
@@ -61,14 +56,8 @@
 
         for venue in venues:
             venue.debates = Debate.objects.filter(
-<<<<<<< HEAD
-                # All Debates, with a matching round, at the same venue group name
-                round__seq=self.get_round().seq, venue=venue
-=======
                 # All Debates, with a matching round, at the same venue category name
                 round__seq=round.seq,
-                venue=venue
->>>>>>> 0e38f7f7
             ).select_related('round__tournament').order_by('round__tournament__seq')
 
         kwargs['base_venue_category'] = base_venue_category
