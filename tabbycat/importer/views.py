--- conflicted
+++ resolved
@@ -30,21 +30,10 @@
     institutions = []
     institution_lines = request.POST['institutions_raw'].split('\n')
     for line in institution_lines:
-<<<<<<< HEAD
-        try:
-            full_name = line.split(',')[0].strip()
-            short_name = line.split(',')[1].strip()
-            institution = Institution(name=full_name, code=short_name)
-            institutions.append(institution)
-        except Exception as e: # TODO proper handling
-            print("Problem with importing institutions: " + str(e))
-            pass
-=======
         full_name = line.split(',')[0].strip()
         short_name = line.split(',')[1].strip()
         institution = Institution(name=full_name, code=short_name)
         institutions.append(institution)
->>>>>>> e0060f11
 
     return render(request,
                   'edit_institutions.html',
@@ -65,20 +54,13 @@
             short_name = institution_codes[i]
             institution = Institution(name=full_name, code=short_name)
             institution.save()
-<<<<<<< HEAD
-        except Exception as e: # TODO proper handling
-            print("Problem with confirming institutions: " + str(e))
-            pass
-
-    messages.success(request, "%s institutions have been added" % len(institution_names))
-=======
             added_institutions += 1
         except IntegrityError:
             messages.error(request, "Institution '%s' already exists" % institution_names[i])
 
     if added_institutions > 0:
         messages.success(request, "%s Institutions have been added" % len(institution_names))
->>>>>>> e0060f11
+
     return render(request, 'data_index.html')
 
 
@@ -100,24 +82,6 @@
     venue_lines = request.POST['venues_raw'].split('\n')
     for line in venue_lines:
         name = line.split(',')[0].strip()
-<<<<<<< HEAD
-
-        try:
-            priority = line.split(',')[1].strip()
-        except IndexError:
-            priority = 50
-        except Exception as e:
-            print("Problem with importing venue priority: " + str(e))
-
-        try:
-            group = line.split(',')[2].strip()
-        except IndexError:
-            group = None
-        except Exception as e:
-            print("Problem with importing venue group: " + str(e))
-
-        venues.append({'name': name, 'priority': priority, 'group': group})
-=======
         priority = line.split(',')[1].strip()
         if len(line.split(',')) > 2:
             venues.append({
@@ -126,8 +90,7 @@
                 'group': line.split(',')[2].strip()
             })
         else:
-            venues.append({'name': name, 'priority': priority, })
->>>>>>> e0060f11
+            venues.append({'name': name, 'priority': priority})
 
     return render(request, 'edit_venues.html', dict(venues=venues))
 
@@ -140,6 +103,7 @@
     venue_priorities = request.POST.getlist('venue_priorities')
     venue_groups = request.POST.getlist('venue_groups')
     venue_shares = request.POST.getlist('venue_shares')
+
     for i, key in enumerate(venue_names):
         if venue_groups[i]:
             try:
@@ -215,7 +179,6 @@
         venue_group_id = idset.split('_')[1]
 
         if institution_id and venue_group_id and priority:
-            # print('making a pref')
             institution = Institution.objects.get(pk=int(institution_id))
             venue_group = VenueGroup.objects.get(pk=int(venue_group_id))
             venue_preference = VenueConstraint(
@@ -277,7 +240,6 @@
                 'id': institution.id,
                 'available_team_numbers': available_team_numbers
             })
-            # print('____')
 
     return render(request, 'edit_teams.html',
                   dict(institutions=institutions_with_team_numbers,
@@ -290,7 +252,6 @@
 def confirm_teams(request, t):
     sorted_post = sorted(request.POST.items())
     added_teams = 0
-    print(sorted_post)
 
     for i in range(0, len(sorted_post) - 1, 4):
         # Sort through the items advancing 4 at a time
