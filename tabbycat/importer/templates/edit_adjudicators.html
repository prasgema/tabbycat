--- conflicted
+++ resolved
@@ -34,11 +34,7 @@
               <div class=" form-horizontal row">
 
                 <input class="hidden" type="text" name="{{ key }}_{{ adjudicator }}_Instititution" value="{{ key }}" />
-<<<<<<< HEAD
-                <h5 class="col-sm-1">{{ adjudicator }}:</h5>
-=======
                 <span class="col-sm-1">Adj #{{ adjudicator }}</span>
->>>>>>> 1b0b2344
 
                 <label class="col-sm-1 control-label">Name</label>
                 <div class="col-sm-4">
