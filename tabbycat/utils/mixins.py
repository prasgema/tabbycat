import logging
import json

from django.conf import settings
from django.contrib import messages
from django.contrib.auth.mixins import LoginRequiredMixin, UserPassesTestMixin
from django.core.urlresolvers import reverse_lazy
from django.http import HttpResponse, HttpResponseRedirect
from django.utils.decorators import method_decorator
from django.views.decorators.cache import cache_page
from django.views.generic.base import TemplateResponseMixin, TemplateView, View
from django.views.generic.detail import SingleObjectMixin

from tournaments.mixins import TournamentMixin

logger = logging.getLogger(__name__)


class PostOnlyRedirectView(View):
    """Base class for views that only accept POST requests.

    Current implementation redirects to a specified page (by default the home
    page) if a client tries to use a GET request, and shows and logs an error
    message. We might change this in the future just to return HTTP status code
    405 (HTTP method not allowed).

    Views using this class probably want to override both `post()` and
    `get_redirect_url()`. It is assumed that the same redirect will be desired
    the same whether GET or POST is used; it's just that a GET request won't
    do database edits.

    Note: The `post()` implementation of subclasses should call `super().post()`
    rather than returning the redirect directly, in case we decide to make
    `post()` smarter in the future. If there ever arises a need to distinguish
    between the redirects in the GET and POST cases, new methods should be added
    to this base class for this purpose.
    """

    redirect_url = reverse_lazy('tabbycat-index')
    not_post_message = "Whoops! You're not meant to type that URL into your browser."

    def get_redirect_url(self):
        return self.redirect_url

    def get(self, request, *args, **kwargs):
        logger.error("Tried to access a POST-only view with a GET request")
        messages.error(self.request, self.not_post_message)
        return HttpResponseRedirect(self.get_redirect_url())

    def post(self, request, *args, **kwargs):
        return HttpResponseRedirect(self.get_redirect_url())


class JsonDataResponseView(View):
    """Mixings for views that dump back a json response"""

    def get_data():
        pass

    def get(self, request, *args, **kwargs):
        self.request = request
        return HttpResponse(json.dumps(self.get_data()), content_type="text/json")


class SuperuserRequiredMixin(UserPassesTestMixin):
    """Class-based view mixin. Requires user to be a superuser."""

    def test_func(self):
        return self.request.user.is_superuser


class SuperuserOrTabroomAssistantTemplateResponseMixin(LoginRequiredMixin, TemplateResponseMixin):
    """Mixin for views that choose either a superuser view or an assistant view,
    depending on the privileges of the user who is logged in.

    Views using this mixin must define the `superuser_template_name` and
    `assistant_template_name` class attributes."""

    superuser_template_name = None
    assistant_template_name = None

    def get_template_names(self):
        if self.request.user.is_superuser:
            return [self.superuser_template_name]
        else:
            return [self.assistant_template_name]


class CacheMixin:
    """Mixin for views that cache the page."""

    cache_timeout = settings.PUBLIC_PAGE_CACHE_TIMEOUT

    @method_decorator(cache_page(cache_timeout))
    def dispatch(self, *args, **kwargs):
        return super().dispatch(*args, **kwargs)


class SingleObjectFromTournamentMixin(SingleObjectMixin, TournamentMixin):
    """Mixin for views that relate to a single object that is part of a
    tournament. Like SingleObjectMixin, but restricts searches to the relevant
    tournament."""

    def get_queryset(self):
        return super().get_queryset().filter(tournament=self.get_tournament())


class SingleObjectByRandomisedUrlMixin(SingleObjectFromTournamentMixin):
    """Mixin for views that use URLs referencing objects by a randomised key.
    This is just a `SingleObjectMixin` with some options set.

    Views using this mixin should have both a `url_key` group in their URL's
    regular expression, and a primary key group (by default `pk`, inherited from
    `SingleObjectMixin`, but this can be overridden). They should set the
    `model` field of the class as they would for `SingleObjectMixin`. This model
    should have a slug field called `url_key`.
    """
    slug_field = 'url_key'
    slug_url_kwarg = 'url_key'


<<<<<<< HEAD
class VueTableMixin(TemplateView):
=======
class HeadlessTemplateView(TemplateView):
    """Mixin for views that sets context data for the page and html header
    directly into the base template, obviating the need for page templates in
    many instances"""
    page_title = ''
    page_emoji = ''

    def get_page_title(self):
        return self.page_title

    def get_page_emoji(self):
        return self.page_emoji

    def get_context_data(self, **kwargs):

        kwargs["page_title"] = self.get_page_title()
        kwargs["page_emoji"] = self.get_page_emoji()

        return super().get_context_data(**kwargs)


class VueTableMixin:
>>>>>>> 65902600
    """Mixing that provides shortcuts for adding data when building arrays that
    will end up as rows within a Vue table. Each cell can be represented
    either as a string value or a dictionary to enable richer inline content
    (emoji, links, etc). Functions below return blocks of content (ie not just
     a team name row, but also institution/category status as needed)."""

    template_name = 'base_vue_table.html'
<<<<<<< HEAD

    sort_key = ''
    tables_titles = ['']
    tables_class = ''

    def get_context_data(self, **kwargs):
        table_data = self.get_tables_data()
        kwargs["tables_sort"] = self.sort_key
        kwargs["tables_class"] = self.tables_class
        kwargs["tables_titles"] = self.tables_titles
        # Slightly abusrd but means we can loop over it in django templates
        kwargs["tables_count"] = [i for i in range(0, len(table_data))]
        kwargs["tables_data"] = json.dumps(table_data)
=======

    def get_context_data(self, **kwargs):
        tables = self.get_tables()
        kwargs["tables_count"] = list(range(len(tables)))
        kwargs["tables_data"] = json.dumps([table.jsondict() for table in tables])
>>>>>>> 65902600
        return super().get_context_data(**kwargs)

    def get_table(self):
        raise NotImplementedError("subclasses must implement get_table()")

<<<<<<< HEAD
    def get_tables_data(self):
        return [self.get_table_data()] # Default to return single table

    def format_cell_number(self, value, dp=2):
        if isinstance(value, float):
            if dp is 2:
                return "{0:.2f}".format(value)
            else:
                return "{0:.1f}".format(value)
        else:
            return value

    def get_adj_symbol(self, adj_type):
        if adj_type == DebateAdjudicator.TYPE_CHAIR:
            return "Ⓒ"
        elif adj_type == DebateAdjudicator.TYPE_PANEL:
            return ""
        else:
            return "Ⓣ"

    def round_cells(self, round):
        round_info = [{
            'head': {'key': 'Round'},
            'cell': {
                'sort': round.seq,
                'text': round.abbreviation,
                'tooltip': round.name
            }
        }]
        return round_info

    def bracket_cells(self, debate):
        bracket_info = [{
            'head': {'tooltip': 'Bracket', 'key': 'B', 'icon': 'glyphicon-stats'},
            'cell': {'text': debate.bracket}
        }]
        return bracket_info

    def adj_cells(self, adjudicator, tournament, hide_institution=False):

        adj_info = [{
            'head': {'key': 'Name'},
            'cell': {'text': adjudicator.name}
        }]

        if tournament.pref('show_institutions') and not hide_institution:
            adj_info.append({
                'head': {'key': 'Institution'},
                'cell': {'text': adjudicator.institution.code}
            })

        adj_info.append({
            'head': {
                'tooltip': 'Member of the Adjudication Core',
                'icon': 'glyphicon-sunglasses',
            },
            'cell': {
                'icon': 'glyphicon-ok' if adjudicator.adj_core else '',
                'sort': 1 if adjudicator.adj_core else 0,
            }
        })
        adj_info.append({
            'head': {
                'tooltip': 'Independent Adjudicator',
                'icon': 'glyphicon-knight',
            },
            'cell': {
                'icon': 'glyphicon-ok' if adjudicator.independent else '',
                'sort': 1 if adjudicator.independent else 0
            }
        })
        return adj_info

    def adjudicators_cells(self, debate, tournament, key='Adjudicators', show_splits=False):

        adjs_text = ''
        if debate.confirmed_ballot and show_splits:
            for type, adj, split in debate.confirmed_ballot.ballot_set.adjudicator_results:
                adjs_info = adj.name + " " + self.get_adj_symbol(type) + " , "
                if split:
                    adjs_text += "<span class='text-danger'>" + adjs_info + "</span>"
                else:
                    adjs_text += adjs_info
        else:
            for type, adj in debate.adjudicators:
                adjs_text += adj.name + " " + self.get_adj_symbol(type) + " , "

        adjs_info = [{
            'head': {'key': key},
            'cell': {'text': adjs_text[:-2]} # Remove trailing comma
        }]
        return adjs_info

    def motion_cells(self, motion, tournament, key='Motion'):
        motion_info = []

        if tournament.pref('enable_motions'):
            motion_info.append({
                'head': {'key': 'Order'},
                'cell': {'text': motion.seq}
            })

        motion_info.append({
            'head': {'key': key},
            'cell': {'text': motion.reference, 'tooltip': motion.text}
        })
        return motion_info

    def team_cells(self, team, tournament, break_categories=None, show_speakers=False, hide_institution=False, hide_emoji=False, key='Team'):
        emoji = True if tournament.pref('show_emoji') and not hide_emoji else False
        team_info = [{
            'head': {'key': key},
            'cell': {
                'text':     team.short_name,
                'emoji':    team.emoji if emoji else None,
                'sort':     team.short_name,
                'tooltip':  [" " + s.name for s in team.speakers] if tournament.pref('show_speakers_in_draw') or show_speakers else None
            }
        }]

        if break_categories is not None:
            team_info.append({
                'head': {'key': 'Categories'},
                'cell': {'text': break_categories}
            })
        if tournament.pref('show_institutions') and not hide_institution:
            team_info.append({
                'head': {'key': 'Institution'},
                'cell': {'text': team.institution.code}
            })

        return team_info

    def speaker_cells(self, speaker, tournament, key='Name'):
        speaker_info = [{
            'head': {'key': key},
            'cell': {'text': speaker.name}
        }]
        if tournament.pref('show_novices'):
            speaker_info.append({
                'head': {
                    'key': 'Novice',
                    'icon': "glyphicon-leaf",
                    'tooltip': "Novice Status"
                },
                'cell': {
                    'icon': "glyphicon-ok" if speaker.novice else "",
                    'sort': 1 if speaker.novice else 0
                }
            })

        return speaker_info

    def venue_cells(self, debate, tournament, with_times=False):
        venue_info = []
        if tournament.pref('enable_divisions'):
            venue_info.append({
                'head': {'key': 'Division'},
                'cell': {'text': debate.division.name}
            })

        if tournament.pref('enable_venue_groups') and debate.division:
            venue_info.append({
                'head': {'key': 'Venue', 'icon': "glyphicon glyphicon-map-marker"},
                'cell': {'text': debate.division.venue_group.short_name}
            })
        elif tournament.pref('enable_venue_groups'):
            venue_info.append({
                'head': {'key': 'Venue', 'icon': "glyphicon glyphicon-map-marker"},
                'cell': {'text': debate.venue.group.short_name + debate.venue.name}
            })
        else:
            venue_info.append({
                'head': {'key': 'Venue', 'icon': "glyphicon glyphicon-map-marker"},
                'cell': {'text': debate.venue.name}
            })

        if with_times and tournament.pref('enable_debate_scheduling'):
            if debate.aff_team.type == 'B' or debate.neg_team.type == 'B':
                venue_info.append({'head': {'key': ' '}, 'cell':  {'text': ""}})
                venue_info.append({'head': {'key': ' '}, 'cell':  {'text': "Bye"}})
            elif debate.result_status == "P":
                venue_info.append({'head': {'key': ' '}, 'cell':  {'text': ""}})
                venue_info.append({'head': {'key': ' '}, 'cell':  {'text': "Postponed"}})
            elif debate.confirmed_ballot.forfeit:
                venue_info.append({'head': {'key': ' '}, 'cell':  {'text': ""}})
                venue_info.append({'head': {'key': ' '}, 'cell':  {'text': "Forfeit"}})
            else:
                venue_info.append({'head': {'key': 'status'}, 'cell': {'text': debate.time.strftime("D jS F")}})
                venue_info.append({'head': {'key': 'status'}, 'cell': {'text': debate.time.strftime('h:i A')}})

        return venue_info

    def ranking_cells(self, standing):
        ddict = []
        for key, value in standing.rankings.items():
            if value[1]:
                ddict.append({'head': {'key': key}, 'cell': {'text': str(value[0]) + '='}})
            else:
                ddict.append({'head': {'key': key}, 'cell': {'text': str(value[0])}})
        if hasattr(standing, 'break_rank'):
            ddict.append({'head': {'key': 'Break'}, 'cell': {'text': standing.break_rank}})

        return ddict

    def metric_cells(self, metrics):
        ddict = []
        for key, value in metrics.items():
            # Bit of a hack; although probably best place to have an interface
            if key is 'speaks_avg':
                key = "AVG Speaks"
            elif key is 'speaks_stddev':
                key = "STD Dev Speaks"
            elif key is 'speaks_sum':
                key = "Total Speaks"

            ddict.append({'head': {'key': key}, 'cell': {'text': self.format_cell_number(value)}})

        return ddict
=======
    def get_tables(self):
        return [self.get_table()]
>>>>>>> 65902600
<|MERGE_RESOLUTION|>--- conflicted
+++ resolved
@@ -119,32 +119,7 @@
     slug_url_kwarg = 'url_key'
 
 
-<<<<<<< HEAD
 class VueTableMixin(TemplateView):
-=======
-class HeadlessTemplateView(TemplateView):
-    """Mixin for views that sets context data for the page and html header
-    directly into the base template, obviating the need for page templates in
-    many instances"""
-    page_title = ''
-    page_emoji = ''
-
-    def get_page_title(self):
-        return self.page_title
-
-    def get_page_emoji(self):
-        return self.page_emoji
-
-    def get_context_data(self, **kwargs):
-
-        kwargs["page_title"] = self.get_page_title()
-        kwargs["page_emoji"] = self.get_page_emoji()
-
-        return super().get_context_data(**kwargs)
-
-
-class VueTableMixin:
->>>>>>> 65902600
     """Mixing that provides shortcuts for adding data when building arrays that
     will end up as rows within a Vue table. Each cell can be represented
     either as a string value or a dictionary to enable richer inline content
@@ -152,253 +127,19 @@
      a team name row, but also institution/category status as needed)."""
 
     template_name = 'base_vue_table.html'
-<<<<<<< HEAD
 
     sort_key = ''
     tables_titles = ['']
     tables_class = ''
 
     def get_context_data(self, **kwargs):
-        table_data = self.get_tables_data()
-        kwargs["tables_sort"] = self.sort_key
-        kwargs["tables_class"] = self.tables_class
-        kwargs["tables_titles"] = self.tables_titles
-        # Slightly abusrd but means we can loop over it in django templates
-        kwargs["tables_count"] = [i for i in range(0, len(table_data))]
-        kwargs["tables_data"] = json.dumps(table_data)
-=======
-
-    def get_context_data(self, **kwargs):
         tables = self.get_tables()
         kwargs["tables_count"] = list(range(len(tables)))
         kwargs["tables_data"] = json.dumps([table.jsondict() for table in tables])
->>>>>>> 65902600
         return super().get_context_data(**kwargs)
 
     def get_table(self):
         raise NotImplementedError("subclasses must implement get_table()")
 
-<<<<<<< HEAD
-    def get_tables_data(self):
-        return [self.get_table_data()] # Default to return single table
-
-    def format_cell_number(self, value, dp=2):
-        if isinstance(value, float):
-            if dp is 2:
-                return "{0:.2f}".format(value)
-            else:
-                return "{0:.1f}".format(value)
-        else:
-            return value
-
-    def get_adj_symbol(self, adj_type):
-        if adj_type == DebateAdjudicator.TYPE_CHAIR:
-            return "Ⓒ"
-        elif adj_type == DebateAdjudicator.TYPE_PANEL:
-            return ""
-        else:
-            return "Ⓣ"
-
-    def round_cells(self, round):
-        round_info = [{
-            'head': {'key': 'Round'},
-            'cell': {
-                'sort': round.seq,
-                'text': round.abbreviation,
-                'tooltip': round.name
-            }
-        }]
-        return round_info
-
-    def bracket_cells(self, debate):
-        bracket_info = [{
-            'head': {'tooltip': 'Bracket', 'key': 'B', 'icon': 'glyphicon-stats'},
-            'cell': {'text': debate.bracket}
-        }]
-        return bracket_info
-
-    def adj_cells(self, adjudicator, tournament, hide_institution=False):
-
-        adj_info = [{
-            'head': {'key': 'Name'},
-            'cell': {'text': adjudicator.name}
-        }]
-
-        if tournament.pref('show_institutions') and not hide_institution:
-            adj_info.append({
-                'head': {'key': 'Institution'},
-                'cell': {'text': adjudicator.institution.code}
-            })
-
-        adj_info.append({
-            'head': {
-                'tooltip': 'Member of the Adjudication Core',
-                'icon': 'glyphicon-sunglasses',
-            },
-            'cell': {
-                'icon': 'glyphicon-ok' if adjudicator.adj_core else '',
-                'sort': 1 if adjudicator.adj_core else 0,
-            }
-        })
-        adj_info.append({
-            'head': {
-                'tooltip': 'Independent Adjudicator',
-                'icon': 'glyphicon-knight',
-            },
-            'cell': {
-                'icon': 'glyphicon-ok' if adjudicator.independent else '',
-                'sort': 1 if adjudicator.independent else 0
-            }
-        })
-        return adj_info
-
-    def adjudicators_cells(self, debate, tournament, key='Adjudicators', show_splits=False):
-
-        adjs_text = ''
-        if debate.confirmed_ballot and show_splits:
-            for type, adj, split in debate.confirmed_ballot.ballot_set.adjudicator_results:
-                adjs_info = adj.name + " " + self.get_adj_symbol(type) + " , "
-                if split:
-                    adjs_text += "<span class='text-danger'>" + adjs_info + "</span>"
-                else:
-                    adjs_text += adjs_info
-        else:
-            for type, adj in debate.adjudicators:
-                adjs_text += adj.name + " " + self.get_adj_symbol(type) + " , "
-
-        adjs_info = [{
-            'head': {'key': key},
-            'cell': {'text': adjs_text[:-2]} # Remove trailing comma
-        }]
-        return adjs_info
-
-    def motion_cells(self, motion, tournament, key='Motion'):
-        motion_info = []
-
-        if tournament.pref('enable_motions'):
-            motion_info.append({
-                'head': {'key': 'Order'},
-                'cell': {'text': motion.seq}
-            })
-
-        motion_info.append({
-            'head': {'key': key},
-            'cell': {'text': motion.reference, 'tooltip': motion.text}
-        })
-        return motion_info
-
-    def team_cells(self, team, tournament, break_categories=None, show_speakers=False, hide_institution=False, hide_emoji=False, key='Team'):
-        emoji = True if tournament.pref('show_emoji') and not hide_emoji else False
-        team_info = [{
-            'head': {'key': key},
-            'cell': {
-                'text':     team.short_name,
-                'emoji':    team.emoji if emoji else None,
-                'sort':     team.short_name,
-                'tooltip':  [" " + s.name for s in team.speakers] if tournament.pref('show_speakers_in_draw') or show_speakers else None
-            }
-        }]
-
-        if break_categories is not None:
-            team_info.append({
-                'head': {'key': 'Categories'},
-                'cell': {'text': break_categories}
-            })
-        if tournament.pref('show_institutions') and not hide_institution:
-            team_info.append({
-                'head': {'key': 'Institution'},
-                'cell': {'text': team.institution.code}
-            })
-
-        return team_info
-
-    def speaker_cells(self, speaker, tournament, key='Name'):
-        speaker_info = [{
-            'head': {'key': key},
-            'cell': {'text': speaker.name}
-        }]
-        if tournament.pref('show_novices'):
-            speaker_info.append({
-                'head': {
-                    'key': 'Novice',
-                    'icon': "glyphicon-leaf",
-                    'tooltip': "Novice Status"
-                },
-                'cell': {
-                    'icon': "glyphicon-ok" if speaker.novice else "",
-                    'sort': 1 if speaker.novice else 0
-                }
-            })
-
-        return speaker_info
-
-    def venue_cells(self, debate, tournament, with_times=False):
-        venue_info = []
-        if tournament.pref('enable_divisions'):
-            venue_info.append({
-                'head': {'key': 'Division'},
-                'cell': {'text': debate.division.name}
-            })
-
-        if tournament.pref('enable_venue_groups') and debate.division:
-            venue_info.append({
-                'head': {'key': 'Venue', 'icon': "glyphicon glyphicon-map-marker"},
-                'cell': {'text': debate.division.venue_group.short_name}
-            })
-        elif tournament.pref('enable_venue_groups'):
-            venue_info.append({
-                'head': {'key': 'Venue', 'icon': "glyphicon glyphicon-map-marker"},
-                'cell': {'text': debate.venue.group.short_name + debate.venue.name}
-            })
-        else:
-            venue_info.append({
-                'head': {'key': 'Venue', 'icon': "glyphicon glyphicon-map-marker"},
-                'cell': {'text': debate.venue.name}
-            })
-
-        if with_times and tournament.pref('enable_debate_scheduling'):
-            if debate.aff_team.type == 'B' or debate.neg_team.type == 'B':
-                venue_info.append({'head': {'key': ' '}, 'cell':  {'text': ""}})
-                venue_info.append({'head': {'key': ' '}, 'cell':  {'text': "Bye"}})
-            elif debate.result_status == "P":
-                venue_info.append({'head': {'key': ' '}, 'cell':  {'text': ""}})
-                venue_info.append({'head': {'key': ' '}, 'cell':  {'text': "Postponed"}})
-            elif debate.confirmed_ballot.forfeit:
-                venue_info.append({'head': {'key': ' '}, 'cell':  {'text': ""}})
-                venue_info.append({'head': {'key': ' '}, 'cell':  {'text': "Forfeit"}})
-            else:
-                venue_info.append({'head': {'key': 'status'}, 'cell': {'text': debate.time.strftime("D jS F")}})
-                venue_info.append({'head': {'key': 'status'}, 'cell': {'text': debate.time.strftime('h:i A')}})
-
-        return venue_info
-
-    def ranking_cells(self, standing):
-        ddict = []
-        for key, value in standing.rankings.items():
-            if value[1]:
-                ddict.append({'head': {'key': key}, 'cell': {'text': str(value[0]) + '='}})
-            else:
-                ddict.append({'head': {'key': key}, 'cell': {'text': str(value[0])}})
-        if hasattr(standing, 'break_rank'):
-            ddict.append({'head': {'key': 'Break'}, 'cell': {'text': standing.break_rank}})
-
-        return ddict
-
-    def metric_cells(self, metrics):
-        ddict = []
-        for key, value in metrics.items():
-            # Bit of a hack; although probably best place to have an interface
-            if key is 'speaks_avg':
-                key = "AVG Speaks"
-            elif key is 'speaks_stddev':
-                key = "STD Dev Speaks"
-            elif key is 'speaks_sum':
-                key = "Total Speaks"
-
-            ddict.append({'head': {'key': key}, 'cell': {'text': self.format_cell_number(value)}})
-
-        return ddict
-=======
     def get_tables(self):
-        return [self.get_table()]
->>>>>>> 65902600
+        return [self.get_table()]