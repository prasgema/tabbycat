--- conflicted
+++ resolved
@@ -10,7 +10,6 @@
 from participants.models import Speaker, Team
 
 from .result import BallotSet, ForfeitBallotSet
-from .utils import set_float_or_int
 
 logger = logging.getLogger(__name__)
 
@@ -58,24 +57,8 @@
             step_value = self.DEFAULT_STEP_VALUE
         self.step_value = kwargs.get('step_value', step_value)
 
-<<<<<<< HEAD
-        kwargs.setdefault('min_value', set_float_or_int(min_value, step_value))
-        kwargs.setdefault('max_value', set_float_or_int(max_value, step_value))
-
-        # Overwrite the "step" attribute.
-        # Note, this overrides everything, so it means you can't set the
-        # 'step' attribute of the widget directly - you must use the
-        # step_value keyword argument.
-        widget = kwargs.get('widget', self.widget)
-        if isinstance(widget, type):
-            widget = widget()
-        if isinstance(widget, forms.NumberInput):
-            widget.attrs['step'] = set_float_or_int(self.step_value, step_value)
-        kwargs['widget'] = widget
-=======
         kwargs.setdefault('min_value', self.coerce_for_ui(min_value))
         kwargs.setdefault('max_value', self.coerce_for_ui(max_value))
->>>>>>> 9b67704a
 
         super(BaseScoreField, self).__init__(*args, **kwargs)
 
@@ -327,16 +310,8 @@
                 initial[self._fieldname_speaker(side, pos)] = speaker.pk
                 for adj in self.adjudicators:
                     score = ballotset.get_score(adj, side, pos)
-<<<<<<< HEAD
-                    if pos is self.REPLY_POSITION:
-                        step = self.reply_score_step
-                    else:
-                        step = self.score_step
-                    initial[self._fieldname_score(adj, side, pos)] = set_float_or_int(score, step)
-=======
                     coerce_for_ui = self.fields[self._fieldname_score(adj, side, pos)].coerce_for_ui
                     initial[self._fieldname_score(adj, side, pos)] = coerce_for_ui(score)
->>>>>>> 9b67704a
 
         return initial
 
