--- conflicted
+++ resolved
@@ -26,15 +26,9 @@
             {% if new and not pref.disable_ballot_confirms %}
               {# After a new ballot, always go into DRAFT, and the new ballot is neither discarded nor confirmed. #}
               <input id="id_debate_result_status" type="hidden" name="debate_result_status" value="{{ debate.STATUS_DRAFT }}" />
-<<<<<<< HEAD
-              <input id="id_discarded" type="hidden" name="discarded" />
-              <input id="id_confirmed" type="hidden" name="confirmed" />
-                <input class="btn btn-block btn-success" type="submit" value="Save draft results" tabindex="100" />
-=======
               <input id="id_discarded" type="hidden" name="discarded" value="False" />
               <input id="id_confirmed" type="hidden" name="confirmed" value="False" />
-              <input class="btn btn-block btn-success submit-disable" type="submit" value="Save draft results" tabindex="{{ form.nexttabindex }}" data-loading-text="Saving..." />
->>>>>>> 7f10ce53
+              <input class="btn btn-block btn-success" type="submit" value="Save draft results" tabindex="{{ form.nexttabindex }}" />
             {% else %}
               {# If confirming, always go into CONFIRMED. If incorrect, go into DRAFT or NONE depending on whether there are still ballots left. #}
               {% if not new and request.user == ballotsub.submitter %}
@@ -45,13 +39,8 @@
               <input id="id_debate_result_status" type="hidden" name="debate_result_status" value="{{ debate.STATUS_CONFIRMED }}" />
               <input id="id_discarded" type="hidden" name="discarded" value="False" />
               <input id="id_confirmed" type="hidden" name="confirmed" value="True" />
-<<<<<<< HEAD
-              <input id="correct" {% if disable_confirm %}disabled="disabled"{% endif %} class="btn {% if not disable_confirm %}btn-success{% endif %} btn-block" type="submit" value="Confirm results" />
-              <input id="incorrect" class="btn btn-danger btn-block" type="button" value="Results are incorrect" />
-=======
-              <input id="correct" {% if request.user == ballotsub.submitter %}disabled="disabled"{% endif %} class="btn {% if request.user != ballotsub.submitter %}btn-success{% endif %} btn-block submit-disable" type="submit" value="Confirm results" tabindex="{{ form.nexttabindex }}" />
-              <input id="incorrect" class="btn btn-danger btn-block submit-disable" type="button" value="Results are incorrect" tabindex="{{ form.nexttabindex|add:1 }}" />
->>>>>>> 7f10ce53
+              <input id="correct" {% if request.user == ballotsub.submitter %}disabled="disabled"{% endif %} class="btn {% if request.user != ballotsub.submitter %}btn-success{% endif %} btn-block" type="submit" value="Confirm results" tabindex="{{ form.nexttabindex }}" />
+              <input id="incorrect" class="btn btn-danger btn-block" type="button" value="Results are incorrect" tabindex="{{ form.nexttabindex|add:1 }}" />
             {% endif %}
           </div>
         </div>
