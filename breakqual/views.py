<<<<<<< HEAD
import json
from collections import OrderedDict
=======
from django.views.decorators.cache import cache_page
from django.conf import settings
from django.contrib import messages
from django.shortcuts import get_object_or_404, render
>>>>>>> 7dbe3a64

from participants.models import Adjudicator
from actionlog.models import ActionLogEntry
from utils.misc import get_ip_address
<<<<<<< HEAD
=======
from utils.views import admin_required, expect_post, public_optional_tournament_view, redirect_tournament, tournament_view

>>>>>>> 7dbe3a64
from .models import BreakCategory, BreakingTeam

from . import forms
from . import breaking

<<<<<<< HEAD
from django.contrib.auth.mixins import LoginRequiredMixin

from utils.views import * # To deprecate
from utils.mixins import *
from tournaments.mixins import TournamentMixin, PublicTournamentPageMixin
=======
>>>>>>> 7dbe3a64

@cache_page(settings.PUBLIC_PAGE_CACHE_TIMEOUT)
@public_optional_tournament_view('public_results')
def public_break_index(request, t):
    return render(request, "public_break_index.html")


<<<<<<< HEAD
class PublicBreakingTeams(PublicTournamentPageMixin, PublicCacheMixin, VueTableMixin, HeadlessTemplateView):

    template_name = 'base_vue_table.html'
    public_page_preference = 'public_breaking_teams'
    page_emoji = "👑"

    def get_context_data(self, **kwargs):
        t = self.get_tournament()
        bc = get_object_or_404(BreakCategory, slug=self.kwargs.get('category'), tournament=t)

        standings = breaking.get_breaking_teams(bc, include_all=True, include_categories=t.pref('public_break_categories'))
        generated = BreakingTeam.objects.filter(break_category__tournament=t).exists()

        teams_data = []
        for info in standings.standings:
            ddict = []
            ddict.extend(self.ranking_cells(info))
            ddict.extend(self.team_cells(info.team, t))
            ddict.extend(self.metric_cells(info.metrics))
            teams_data.append(OrderedDict(ddict))

        self.page_title = bc.name
        kwargs["tableData"] = json.dumps(teams_data)
        return super().get_context_data(**kwargs)
=======
@cache_page(settings.PUBLIC_PAGE_CACHE_TIMEOUT)
@public_optional_tournament_view('public_breaking_teams')
def public_breaking_teams(request, t, category):
    bc = get_object_or_404(BreakCategory, slug=category, tournament=t)
    standings = breaking.get_breaking_teams(
        bc, include_all=True, include_categories=t.pref('public_break_categories'))
    generated = BreakingTeam.objects.filter(
        break_category__tournament=t).exists()
    return render(request, 'public_breaking_teams.html', dict(
        category=bc, generated=generated, standings=standings))
>>>>>>> 7dbe3a64


@admin_required
@tournament_view
def breaking_index(request, t):
    return render(request, 'breaking_index.html')


@admin_required
@tournament_view
def breaking_teams(request, t, category):
    bc = get_object_or_404(BreakCategory, slug=category, tournament=t)

    if request.method == "POST":
        form = forms.BreakingTeamsForm(bc, request.POST)
        if form.is_valid():
            form.save()
        ActionLogEntry.objects.log(
            type=ActionLogEntry.ACTION_TYPE_BREAK_EDIT_REMARKS,
            user=request.user, tournament=t, ip_address=get_ip_address(request))
        messages.success(request, "Changes to breaking team remarks saved.")

    else:
        form = forms.BreakingTeamsForm(bc)

    generated = BreakingTeam.objects.filter(break_category__tournament=t).exists()
    return render(request, 'breaking_teams.html', dict(form=form, category=bc, generated=generated))


@expect_post
@tournament_view
def generate_all_breaking_teams(request, t, category):
    """Generates for all break categories; 'category' is used only for the redirect"""
    breaking.generate_all_breaking_teams(t)
    ActionLogEntry.objects.log(
        type=ActionLogEntry.ACTION_TYPE_BREAK_GENERATE_ALL,
        user=request.user, tournament=t, ip_address=get_ip_address(request))
    messages.success(request, "Teams break generated for all break categories.")
    return redirect_tournament('breaking_teams', t, category=category)


@expect_post
@tournament_view
def update_all_breaking_teams(request, t, category):
    """Generates for all break categories; 'category' is used only for the redirect"""
    breaking.update_all_breaking_teams(t)
    ActionLogEntry.objects.log(
        type=ActionLogEntry.ACTION_TYPE_BREAK_UPDATE_ALL,
        user=request.user, tournament=t, ip_address=get_ip_address(request))
    messages.success(request, "Teams break updated for all break categories.")
    return redirect_tournament('breaking_teams', t, category=category)


@expect_post
@tournament_view
def update_breaking_teams(request, t, category):
    bc = get_object_or_404(BreakCategory, slug=category, tournament=t)
    breaking.update_breaking_teams(bc)
    ActionLogEntry.objects.log(
        type=ActionLogEntry.ACTION_TYPE_BREAK_UPDATE_ONE, user=request.user,
        tournament=t, ip_address=get_ip_address(request), break_category=bc)
    messages.success(request, "Teams break updated for break category %s." % bc.name)
    return redirect_tournament('breaking_teams', t, category=category)

<<<<<<< HEAD

class BreakingAdjudicators(TournamentMixin, VueTableMixin, HeadlessTemplateView):

    template_name = 'base_vue_table.html'
    page_title = 'Breaking Adjudicators'
    page_emoji = '🎉'

    def get_context_data(self, **kwargs):
        t = self.get_tournament()

        adjs_data = []
        for adj in Adjudicator.objects.filter(breaking=True, tournament=t):
            adjs_data.append(OrderedDict(self.adj_cells(adj, t)))

        kwargs["tableData"] = json.dumps(adjs_data)
        return super().get_context_data(**kwargs)


class AdminBreakingAdjudicators(LoginRequiredMixin, BreakingAdjudicators):

    def get(self, request, *args, **kwargs):
        messages.info(self.request, "Adjudicators can be marked as breaking in the Feedback section.")
        return super().get(self, request, *args, **kwargs)

class PublicBreakingAdjudicators(PublicTournamentPageMixin, PublicCacheMixin, BreakingAdjudicators):

    public_page_preference = 'public_breaking_adjs'
=======

@cache_page(settings.PUBLIC_PAGE_CACHE_TIMEOUT)
@public_optional_tournament_view('public_breaking_adjs')
def public_breaking_adjs(request, t):
    adjs = Adjudicator.objects.filter(breaking=True, tournament=t)
    return render(request, 'public_breaking_adjs.html', dict(adjs=adjs))


@admin_required
@tournament_view
def breaking_adjs(request, t):
    adjs = Adjudicator.objects.filter(breaking=True, tournament=t)
    return render(request, 'breaking_adjs.html', dict(adjs=adjs))
>>>>>>> 7dbe3a64


@admin_required
@tournament_view
def edit_eligibility(request, t):
    context = dict()
    if request.method == "POST":
        form = forms.BreakEligibilityForm(t, request.POST)
        if form.is_valid():
            form.save()
            ActionLogEntry.objects.log(
                type=ActionLogEntry.ACTION_TYPE_BREAK_ELIGIBILITY_EDIT,
                user=request.user, tournament=t, ip_address=get_ip_address(request))
            messages.success(request, "Break eligibility saved.")
            return redirect_tournament('breaking_index', t)
    else:
        form = forms.BreakEligibilityForm(t)

    context['form'] = form
    return render(request, 'edit_eligibility.html', context)<|MERGE_RESOLUTION|>--- conflicted
+++ resolved
@@ -1,34 +1,22 @@
-<<<<<<< HEAD
 import json
 from collections import OrderedDict
-=======
-from django.views.decorators.cache import cache_page
+
 from django.conf import settings
 from django.contrib import messages
+from django.contrib.auth.mixins import LoginRequiredMixin
 from django.shortcuts import get_object_or_404, render
->>>>>>> 7dbe3a64
 
 from participants.models import Adjudicator
 from actionlog.models import ActionLogEntry
 from utils.misc import get_ip_address
-<<<<<<< HEAD
-=======
 from utils.views import admin_required, expect_post, public_optional_tournament_view, redirect_tournament, tournament_view
+from tournaments.mixins import TournamentMixin, PublicTournamentPageMixin
 
->>>>>>> 7dbe3a64
 from .models import BreakCategory, BreakingTeam
-
 from . import forms
 from . import breaking
 
-<<<<<<< HEAD
-from django.contrib.auth.mixins import LoginRequiredMixin
 
-from utils.views import * # To deprecate
-from utils.mixins import *
-from tournaments.mixins import TournamentMixin, PublicTournamentPageMixin
-=======
->>>>>>> 7dbe3a64
 
 @cache_page(settings.PUBLIC_PAGE_CACHE_TIMEOUT)
 @public_optional_tournament_view('public_results')
@@ -36,11 +24,12 @@
     return render(request, "public_break_index.html")
 
 
-<<<<<<< HEAD
 class PublicBreakingTeams(PublicTournamentPageMixin, PublicCacheMixin, VueTableMixin, HeadlessTemplateView):
 
     template_name = 'base_vue_table.html'
+    generated = BreakingTeam.objects.filter(
     public_page_preference = 'public_breaking_teams'
+
     page_emoji = "👑"
 
     def get_context_data(self, **kwargs):
@@ -61,18 +50,6 @@
         self.page_title = bc.name
         kwargs["tableData"] = json.dumps(teams_data)
         return super().get_context_data(**kwargs)
-=======
-@cache_page(settings.PUBLIC_PAGE_CACHE_TIMEOUT)
-@public_optional_tournament_view('public_breaking_teams')
-def public_breaking_teams(request, t, category):
-    bc = get_object_or_404(BreakCategory, slug=category, tournament=t)
-    standings = breaking.get_breaking_teams(
-        bc, include_all=True, include_categories=t.pref('public_break_categories'))
-    generated = BreakingTeam.objects.filter(
-        break_category__tournament=t).exists()
-    return render(request, 'public_breaking_teams.html', dict(
-        category=bc, generated=generated, standings=standings))
->>>>>>> 7dbe3a64
 
 
 @admin_required
@@ -137,7 +114,6 @@
     messages.success(request, "Teams break updated for break category %s." % bc.name)
     return redirect_tournament('breaking_teams', t, category=category)
 
-<<<<<<< HEAD
 
 class BreakingAdjudicators(TournamentMixin, VueTableMixin, HeadlessTemplateView):
 
@@ -165,22 +141,6 @@
 class PublicBreakingAdjudicators(PublicTournamentPageMixin, PublicCacheMixin, BreakingAdjudicators):
 
     public_page_preference = 'public_breaking_adjs'
-=======
-
-@cache_page(settings.PUBLIC_PAGE_CACHE_TIMEOUT)
-@public_optional_tournament_view('public_breaking_adjs')
-def public_breaking_adjs(request, t):
-    adjs = Adjudicator.objects.filter(breaking=True, tournament=t)
-    return render(request, 'public_breaking_adjs.html', dict(adjs=adjs))
-
-
-@admin_required
-@tournament_view
-def breaking_adjs(request, t):
-    adjs = Adjudicator.objects.filter(breaking=True, tournament=t)
-    return render(request, 'breaking_adjs.html', dict(adjs=adjs))
->>>>>>> 7dbe3a64
-
 
 @admin_required
 @tournament_view
